--- conflicted
+++ resolved
@@ -57,15 +57,12 @@
 	// Can't call cprintf until after we do this!
 	cons_init();
 
-<<<<<<< HEAD
-=======
 	// Lab 1: test cprintf and debug_trace
 	cprintf("1234 decimal is %o octal!\n", 1234);
-    unsigned int i = 0x00646c72;
-    cprintf("H%x Wo%s", 57616, &i);
+    	unsigned int i = 0x00646c72;
+    	cprintf("H%x Wo%s", 57616, &i);
 	debug_check();
 
->>>>>>> 9d9e48ca
 	// Initialize and load the bootstrap CPU's GDT, TSS, and IDT.
 	cpu_init();
 	trap_init();
