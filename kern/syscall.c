/*
 * System call handling.
 *
 * Copyright (C) 1997 Massachusetts Institute of Technology
 * See section "MIT License" in the file LICENSES for licensing terms.
 *
 * Derived from the xv6 instructional operating system from MIT.
 * Adapted for PIOS by Bryan Ford at Yale University.
 */

#include <inc/x86.h>
#include <inc/string.h>
#include <inc/assert.h>
#include <inc/trap.h>
#include <inc/syscall.h>

#include <kern/cpu.h>
#include <kern/trap.h>
#include <kern/proc.h>
#include <kern/syscall.h>

// This bit mask defines the eflags bits user code is allowed to set.
#define FL_USER		(FL_CF|FL_PF|FL_AF|FL_ZF|FL_SF|FL_DF|FL_OF)

// During a system call, generate a specific processor trap -
// as if the user code's INT 0x30 instruction had caused it -
// and reflect the trap to the parent process as with other traps.
static void gcc_noreturn
systrap(trapframe *utf, int trapno, int err)
{
    utf->trapno = trapno;
    utf->err = err;
    proc_ret(utf, 0);
}

// Recover from a trap that occurs during a copyin or copyout,
// by aborting the system call and reflecting the trap to the parent process,
// behaving as if the user program's INT instruction had caused the trap.
// This uses the 'recover' pointer in the current cpu struct,
// and invokes systrap() above to blame the trap on the user process.
//
// Notes:
// - Be sure the parent gets the correct trapno, err, and eip values.
// - Be sure to release any spinlocks you were holding during the copyin/out.
//
static void gcc_noreturn
sysrecover(trapframe *ktf, void *recoverdata)
{
    trapframe *utf = (trapframe*)recoverdata;
    cpu *c = cpu_cur();
    c->recover = NULL;
    systrap(utf, ktf->trapno, ktf->err);
}


// Check a user virtual address block for validity:
// i.e., make sure the complete area specified lies in
// the user address space between VM_USERLO and VM_USERHI.
// If not, abort the syscall by sending a T_PGFLT to the parent,
// again as if the user program's INT instruction was to blame.
//
// Note: Be careful that your arithmetic works correctly
// even if size is very large, e.g., if uva+size wraps around!
//
static void checkva(trapframe *utf, uint32_t uva, size_t size)
{
<<<<<<< HEAD
    uint32_t end = uva + size;
    if(uva < VM_USERLO || end > VM_USERHI)
=======
    uint64_t end = uva + size;
    if(uva < VM_USERLO || uva >= VM_USERHI || end >= VM_USERHI)
>>>>>>> 15dd540f
        systrap(utf, T_PGFLT, 0);
}


// Copy data to/from user space,
// using checkva() above to validate the address range
// and using sysrecover() to recover from any traps during the copy.
void usercopy(trapframe *utf, bool copyout,
			void *kva, uint32_t uva, size_t size) {
	checkva(utf, uva, size);
    cpu *c = cpu_cur();
    c->recover = sysrecover;

    if(copyout)
        memmove((void*)uva, kva, size);
    else
        memmove(kva, (void*)uva, size);

    c->recover = NULL;
}

static void
do_cputs(trapframe *tf, uint32_t cmd)
{
	// Print the string supplied by the user: pointer in EBX
<<<<<<< HEAD
  // Add one for null termination
  char tmp[CPUTS_MAX+1];
  usercopy(tf, 0, tmp, tf->regs.ebx, CPUTS_MAX);
  // Make sure it's null terminated (though it may be less than CPUTS_MAX long)
  tmp[CPUTS_MAX] = 0;
=======
    char tmp[CPUTS_MAX];
    usercopy(tf, 0, tmp, tf->regs.ebx, CPUTS_MAX);
>>>>>>> 15dd540f
	cprintf("%s", tmp);
	trap_return(tf);	// syscall completed
}

static void
do_put(trapframe *tf, uint32_t cmd)
{
	proc *curr = proc_cur();
<<<<<<< HEAD
  spinlock_acquire(&curr->lock);

  uint32_t child_index = tf->regs.edx;
  proc *child = curr->child[child_index];

  if(!child) 
      child = proc_alloc(curr, child_index);

  if(child->state != PROC_STOP)
	proc_wait(curr, child, tf);
  
  spinlock_release(&curr->lock);
=======
    spinlock_acquire(&curr->lock);

    uint32_t child_index = tf->regs.edx;
    proc *child = curr->child[child_index];

    if(!child) 
        child = proc_alloc(curr, child_index);

    if(child->state != PROC_STOP)
		proc_wait(curr, child, tf);
    
    spinlock_release(&curr->lock);
>>>>>>> 15dd540f

	if(cmd & SYS_REGS) {
		usercopy(tf, 0, &child->sv, tf->regs.ebx, sizeof(procstate));
        child->sv.tf.ds = CPU_GDT_UDATA | 3;
		child->sv.tf.es = CPU_GDT_UDATA | 3;
		child->sv.tf.cs = CPU_GDT_UCODE | 3;
		child->sv.tf.ss = CPU_GDT_UDATA | 3;
		child->sv.tf.eflags &= FL_USER;
		child->sv.tf.eflags |= FL_IF;
<<<<<<< HEAD
  }
  uint32_t source_va = tf->regs.esi; // 1073741824
  uint32_t dest_va = tf->regs.edi;   // 1073741824
  uint32_t copy_size = tf->regs.ecx; // 2952790016 
  switch(cmd & SYS_MEMOP){
    case 0:
      // No memop.
      break;
    case SYS_COPY:
      // We need to check:
      // 1. That source va, dest va and size are page aligned
      // 2. That the entire region falls between VM_USERLO AND VM_USERHI
      // cprintf("source: %d, dest: %d, size: %ld\n", source_va, dest_va, copy_size);
      // cprintf("VM_USERHI: %ld, VM_USERLO: %ld, offsets: %d, %d, %d\n", 
      //          VM_USERHI, VM_USERLO, PTOFF(source_va), PTOFF(dest_va), PTOFF(copy_size));
      if(PTOFF(source_va) || PTOFF(dest_va) || PTOFF(copy_size) 
        || source_va < VM_USERLO || source_va > VM_USERHI
        || dest_va < VM_USERLO || dest_va > VM_USERHI
        || source_va + copy_size > VM_USERHI
        || dest_va + copy_size > VM_USERHI )
        // Invalid, so issue page fault as per instructions
        systrap(tf, T_PGFLT, 0);
      // If all good...
      pmap_copy(curr->pdir, source_va, child->pdir, dest_va, copy_size);
      break;
    case SYS_ZERO:
      // Here we only need to validate the destination
      if(PTOFF(dest_va) || PTOFF(copy_size) 
        || dest_va < VM_USERLO || dest_va > VM_USERHI
        || dest_va + copy_size > VM_USERHI )
        // Invalid, so issue page fault as per instructions
        systrap(tf, T_PGFLT, 0);
      // All good!
      pmap_remove(child->pdir, dest_va, copy_size);
      break;
    case SYS_MERGE:
      // Do nothing...only available in GET
    default:
      // Invalid MEMOP flag...
      systrap(tf, T_PGFLT, 0);
  }

  if(cmd & SYS_PERM) {
    // Validate destination
    if(PTOFF(dest_va) || PTOFF(copy_size) 
        || dest_va < VM_USERLO || dest_va > VM_USERHI
        || dest_va + copy_size > VM_USERHI )
      // Invalid, so issue page fault as per instructions
      systrap(tf, T_PGFLT, 0);
    // Get the right permission from cmd, since they correspond in SYS_RW
    pmap_setperm(curr->pdir, dest_va, copy_size, cmd & SYS_RW);
  }

  if(cmd & SYS_SNAP)
    // Copy entire user space from child's pdir to rpdir
    pmap_copy(child->pdir, VM_USERLO, child->rpdir, VM_USERLO, VM_USERHI - VM_USERLO);
=======
    }
    
    uint32_t dest = tf->regs.edi; //syscall.h
    uint32_t size = tf->regs.ecx;
    uint32_t src = tf->regs.esi;

    if(cmd & SYS_MEMOP) {
        int op = cmd & SYS_MEMOP;
        // Check if the destination range is okay
        if(dest < VM_USERLO || dest > VM_USERHI || dest + size > VM_USERHI)
            systrap(tf, T_GPFLT, 0);
        if(op == SYS_COPY) {
            // we have to check the source too
            if(src < VM_USERLO || src > VM_USERHI || src + size > VM_USERHI)
                systrap(tf, T_GPFLT, 0);
            pmap_copy(curr->pdir, src, child->pdir, dest, size);
        } else
            pmap_remove(child->pdir, dest, size);
    }

	if(cmd & SYS_PERM)
		pmap_setperm(child->pdir, dest, size, cmd & SYS_RW);

	if(cmd & SYS_SNAP)
        // copy pdir to rpdir
        pmap_copy(child->pdir, VM_USERLO, child->rpdir, VM_USERLO, VM_USERHI-VM_USERLO);
>>>>>>> 15dd540f

	if(cmd & SYS_START)
		proc_ready(child);

	trap_return(tf);	// syscall completed
}

<<<<<<< HEAD
static void
do_get(trapframe *tf, uint32_t cmd)
{ 
  proc *curr = proc_cur();

  spinlock_acquire(&curr->lock);

  int child_index = tf->regs.edx;
  proc *child = curr->child[child_index];

  if(!child)
      cprintf("No child process %d\n", child_index);

  if(child->state != PROC_STOP)
	proc_wait(curr, child, tf);

  spinlock_release(&curr->lock);

  if(cmd & SYS_REGS)
	  usercopy(tf, 1, &child->sv, tf->regs.ebx, sizeof(procstate));

  uint32_t source_va = tf->regs.esi;
  uint32_t dest_va = tf->regs.edi;
  uint32_t copy_size = tf->regs.ecx;
  switch(cmd & SYS_MEMOP){
    case 0:
      break;
    case SYS_COPY:
      // We need to check:
      // 1. That source va, dest va and size are page aligned
      // 2. That the entire region falls between VM_USERLO AND VM_USERHI
      if(PTOFF(source_va) || PTOFF(dest_va) || PTOFF(copy_size) 
        || source_va < VM_USERLO || source_va > VM_USERHI
        || dest_va < VM_USERLO || dest_va > VM_USERHI
        || source_va + copy_size > VM_USERHI
        || dest_va + copy_size > VM_USERHI )
        // Invalid, so issue page fault as per instructions
        systrap(tf, T_PGFLT, 0);
      // If all good...
      pmap_copy(curr->pdir, source_va, child->pdir, dest_va, copy_size);
      break;
    case SYS_ZERO:
      // Here we only need to validate the destination
      if(PTOFF(dest_va) || PTOFF(copy_size) 
        || dest_va < VM_USERLO || dest_va > VM_USERHI
        || dest_va + copy_size > VM_USERHI )
        // Invalid, so issue page fault as per instructions
        systrap(tf, T_PGFLT, 0);
      // All good!
      pmap_remove(child->pdir, dest_va, copy_size);
      break;
    case SYS_MERGE:
      // Validate both
      if(PTOFF(source_va) || PTOFF(dest_va) || PTOFF(copy_size) 
        || source_va < VM_USERLO || source_va > VM_USERHI
        || dest_va < VM_USERLO || dest_va > VM_USERHI
        || source_va + copy_size > VM_USERHI
        || dest_va + copy_size > VM_USERHI )
        // Invalid, so issue page fault as per instructions
        systrap(tf, T_PGFLT, 0);
      // Merge
      pmap_merge(child->rpdir, child->pdir, source_va, curr->pdir, dest_va, copy_size);
    default:
      // Invalid MEMOP flag...
      systrap(tf, T_PGFLT, 0);
  }

  if(cmd & SYS_PERM) {
    // Validate destination
    if(PTOFF(dest_va) || PTOFF(copy_size) 
        || dest_va < VM_USERLO || dest_va > VM_USERHI
        || dest_va + copy_size > VM_USERHI )
      // Invalid, so issue page fault as per instructions
      systrap(tf, T_PGFLT, 0);
    // Get the right permission from cmd, since they correspond in SYS_RW
    pmap_setperm(curr->pdir, dest_va, copy_size, cmd & SYS_RW);
  }

  if(cmd & SYS_SNAP)
    systrap(tf, T_PGFLT, 0); // Only available in PUT
=======

static void
do_get(trapframe *tf, uint32_t cmd)
{ 
    proc *curr = proc_cur();

    spinlock_acquire(&curr->lock);

    int child_index = tf->regs.edx;
    proc *child = curr->child[child_index];

    if(!child)
        cprintf("No child process %d\n", child_index);

    if(child->state != PROC_STOP)
		proc_wait(curr, child, tf);

    spinlock_release(&curr->lock);

    uint32_t dest = tf->regs.edi; //syscall.h
    uint32_t size = tf->regs.ecx;
    uint32_t src = tf->regs.esi;

    if(cmd & SYS_MEMOP) {
        int op = cmd & SYS_MEMOP;
        // Check if the destination range is okay
        if(dest < VM_USERLO || dest > VM_USERHI || dest + size > VM_USERHI)
            systrap(tf, T_GPFLT, 0);
        if(op == SYS_COPY) {
            // we have to check the source too
            if(src < VM_USERLO || src > VM_USERHI || src + size > VM_USERHI)
                systrap(tf, T_GPFLT, 0);
            pmap_copy(child->pdir, src, curr->pdir, dest, size);
        } else if(op == SYS_MERGE) {
            pmap_merge(child->rpdir, child->pdir, src, curr->pdir, dest, size);
        } else
            pmap_remove(curr->pdir, dest, size);
    }

	if(cmd & SYS_PERM)
		pmap_setperm(curr->pdir, dest, size, cmd & SYS_RW);

    if(cmd & SYS_REGS)
		usercopy(tf, 1, &child->sv, tf->regs.ebx, sizeof(procstate));
>>>>>>> 15dd540f

	trap_return(tf);	// syscall completed
}

static void
do_ret(trapframe *tf, uint32_t cmd) {
    proc_ret(tf, 1);
}

// Common function to handle all system calls -
// decode the system call type and call an appropriate handler function.
// Be sure to handle undefined system calls appropriately.
void
syscall(trapframe *tf)
{
	// EAX register holds system call command/flags
	uint32_t cmd = tf->regs.eax;
	switch (cmd & SYS_TYPE) {
<<<<<<< HEAD
  	case SYS_CPUTS:	return do_cputs(tf, cmd);
  	case SYS_PUT: return do_put(tf, cmd);
  	case SYS_GET: return do_get(tf, cmd);
  	case SYS_RET: return do_ret(tf, cmd);
  	default:	return;		// handle as a regular trap
=======
	case SYS_CPUTS:	return do_cputs(tf, cmd);
    	case SYS_PUT: return do_put(tf, cmd);
    	case SYS_GET: return do_get(tf, cmd);
    	case SYS_RET: return do_ret(tf, cmd);
    	default:	return;		// handle as a regular trap
>>>>>>> 15dd540f
	}
}
<|MERGE_RESOLUTION|>--- conflicted
+++ resolved
@@ -64,14 +64,9 @@
 //
 static void checkva(trapframe *utf, uint32_t uva, size_t size)
 {
-<<<<<<< HEAD
-    uint32_t end = uva + size;
-    if(uva < VM_USERLO || end > VM_USERHI)
-=======
-    uint64_t end = uva + size;
-    if(uva < VM_USERLO || uva >= VM_USERHI || end >= VM_USERHI)
->>>>>>> 15dd540f
-        systrap(utf, T_PGFLT, 0);
+  uint32_t end = uva + size;
+  if(uva < VM_USERLO || end > VM_USERHI)
+    systrap(utf, T_PGFLT, 0);
 }
 
 
@@ -96,16 +91,11 @@
 do_cputs(trapframe *tf, uint32_t cmd)
 {
 	// Print the string supplied by the user: pointer in EBX
-<<<<<<< HEAD
   // Add one for null termination
   char tmp[CPUTS_MAX+1];
   usercopy(tf, 0, tmp, tf->regs.ebx, CPUTS_MAX);
   // Make sure it's null terminated (though it may be less than CPUTS_MAX long)
   tmp[CPUTS_MAX] = 0;
-=======
-    char tmp[CPUTS_MAX];
-    usercopy(tf, 0, tmp, tf->regs.ebx, CPUTS_MAX);
->>>>>>> 15dd540f
 	cprintf("%s", tmp);
 	trap_return(tf);	// syscall completed
 }
@@ -114,7 +104,6 @@
 do_put(trapframe *tf, uint32_t cmd)
 {
 	proc *curr = proc_cur();
-<<<<<<< HEAD
   spinlock_acquire(&curr->lock);
 
   uint32_t child_index = tf->regs.edx;
@@ -127,20 +116,6 @@
 	proc_wait(curr, child, tf);
   
   spinlock_release(&curr->lock);
-=======
-    spinlock_acquire(&curr->lock);
-
-    uint32_t child_index = tf->regs.edx;
-    proc *child = curr->child[child_index];
-
-    if(!child) 
-        child = proc_alloc(curr, child_index);
-
-    if(child->state != PROC_STOP)
-		proc_wait(curr, child, tf);
-    
-    spinlock_release(&curr->lock);
->>>>>>> 15dd540f
 
 	if(cmd & SYS_REGS) {
 		usercopy(tf, 0, &child->sv, tf->regs.ebx, sizeof(procstate));
@@ -150,65 +125,7 @@
 		child->sv.tf.ss = CPU_GDT_UDATA | 3;
 		child->sv.tf.eflags &= FL_USER;
 		child->sv.tf.eflags |= FL_IF;
-<<<<<<< HEAD
   }
-  uint32_t source_va = tf->regs.esi; // 1073741824
-  uint32_t dest_va = tf->regs.edi;   // 1073741824
-  uint32_t copy_size = tf->regs.ecx; // 2952790016 
-  switch(cmd & SYS_MEMOP){
-    case 0:
-      // No memop.
-      break;
-    case SYS_COPY:
-      // We need to check:
-      // 1. That source va, dest va and size are page aligned
-      // 2. That the entire region falls between VM_USERLO AND VM_USERHI
-      // cprintf("source: %d, dest: %d, size: %ld\n", source_va, dest_va, copy_size);
-      // cprintf("VM_USERHI: %ld, VM_USERLO: %ld, offsets: %d, %d, %d\n", 
-      //          VM_USERHI, VM_USERLO, PTOFF(source_va), PTOFF(dest_va), PTOFF(copy_size));
-      if(PTOFF(source_va) || PTOFF(dest_va) || PTOFF(copy_size) 
-        || source_va < VM_USERLO || source_va > VM_USERHI
-        || dest_va < VM_USERLO || dest_va > VM_USERHI
-        || source_va + copy_size > VM_USERHI
-        || dest_va + copy_size > VM_USERHI )
-        // Invalid, so issue page fault as per instructions
-        systrap(tf, T_PGFLT, 0);
-      // If all good...
-      pmap_copy(curr->pdir, source_va, child->pdir, dest_va, copy_size);
-      break;
-    case SYS_ZERO:
-      // Here we only need to validate the destination
-      if(PTOFF(dest_va) || PTOFF(copy_size) 
-        || dest_va < VM_USERLO || dest_va > VM_USERHI
-        || dest_va + copy_size > VM_USERHI )
-        // Invalid, so issue page fault as per instructions
-        systrap(tf, T_PGFLT, 0);
-      // All good!
-      pmap_remove(child->pdir, dest_va, copy_size);
-      break;
-    case SYS_MERGE:
-      // Do nothing...only available in GET
-    default:
-      // Invalid MEMOP flag...
-      systrap(tf, T_PGFLT, 0);
-  }
-
-  if(cmd & SYS_PERM) {
-    // Validate destination
-    if(PTOFF(dest_va) || PTOFF(copy_size) 
-        || dest_va < VM_USERLO || dest_va > VM_USERHI
-        || dest_va + copy_size > VM_USERHI )
-      // Invalid, so issue page fault as per instructions
-      systrap(tf, T_PGFLT, 0);
-    // Get the right permission from cmd, since they correspond in SYS_RW
-    pmap_setperm(curr->pdir, dest_va, copy_size, cmd & SYS_RW);
-  }
-
-  if(cmd & SYS_SNAP)
-    // Copy entire user space from child's pdir to rpdir
-    pmap_copy(child->pdir, VM_USERLO, child->rpdir, VM_USERLO, VM_USERHI - VM_USERLO);
-=======
-    }
     
     uint32_t dest = tf->regs.edi; //syscall.h
     uint32_t size = tf->regs.ecx;
@@ -234,96 +151,12 @@
 	if(cmd & SYS_SNAP)
         // copy pdir to rpdir
         pmap_copy(child->pdir, VM_USERLO, child->rpdir, VM_USERLO, VM_USERHI-VM_USERLO);
->>>>>>> 15dd540f
 
 	if(cmd & SYS_START)
 		proc_ready(child);
 
 	trap_return(tf);	// syscall completed
 }
-
-<<<<<<< HEAD
-static void
-do_get(trapframe *tf, uint32_t cmd)
-{ 
-  proc *curr = proc_cur();
-
-  spinlock_acquire(&curr->lock);
-
-  int child_index = tf->regs.edx;
-  proc *child = curr->child[child_index];
-
-  if(!child)
-      cprintf("No child process %d\n", child_index);
-
-  if(child->state != PROC_STOP)
-	proc_wait(curr, child, tf);
-
-  spinlock_release(&curr->lock);
-
-  if(cmd & SYS_REGS)
-	  usercopy(tf, 1, &child->sv, tf->regs.ebx, sizeof(procstate));
-
-  uint32_t source_va = tf->regs.esi;
-  uint32_t dest_va = tf->regs.edi;
-  uint32_t copy_size = tf->regs.ecx;
-  switch(cmd & SYS_MEMOP){
-    case 0:
-      break;
-    case SYS_COPY:
-      // We need to check:
-      // 1. That source va, dest va and size are page aligned
-      // 2. That the entire region falls between VM_USERLO AND VM_USERHI
-      if(PTOFF(source_va) || PTOFF(dest_va) || PTOFF(copy_size) 
-        || source_va < VM_USERLO || source_va > VM_USERHI
-        || dest_va < VM_USERLO || dest_va > VM_USERHI
-        || source_va + copy_size > VM_USERHI
-        || dest_va + copy_size > VM_USERHI )
-        // Invalid, so issue page fault as per instructions
-        systrap(tf, T_PGFLT, 0);
-      // If all good...
-      pmap_copy(curr->pdir, source_va, child->pdir, dest_va, copy_size);
-      break;
-    case SYS_ZERO:
-      // Here we only need to validate the destination
-      if(PTOFF(dest_va) || PTOFF(copy_size) 
-        || dest_va < VM_USERLO || dest_va > VM_USERHI
-        || dest_va + copy_size > VM_USERHI )
-        // Invalid, so issue page fault as per instructions
-        systrap(tf, T_PGFLT, 0);
-      // All good!
-      pmap_remove(child->pdir, dest_va, copy_size);
-      break;
-    case SYS_MERGE:
-      // Validate both
-      if(PTOFF(source_va) || PTOFF(dest_va) || PTOFF(copy_size) 
-        || source_va < VM_USERLO || source_va > VM_USERHI
-        || dest_va < VM_USERLO || dest_va > VM_USERHI
-        || source_va + copy_size > VM_USERHI
-        || dest_va + copy_size > VM_USERHI )
-        // Invalid, so issue page fault as per instructions
-        systrap(tf, T_PGFLT, 0);
-      // Merge
-      pmap_merge(child->rpdir, child->pdir, source_va, curr->pdir, dest_va, copy_size);
-    default:
-      // Invalid MEMOP flag...
-      systrap(tf, T_PGFLT, 0);
-  }
-
-  if(cmd & SYS_PERM) {
-    // Validate destination
-    if(PTOFF(dest_va) || PTOFF(copy_size) 
-        || dest_va < VM_USERLO || dest_va > VM_USERHI
-        || dest_va + copy_size > VM_USERHI )
-      // Invalid, so issue page fault as per instructions
-      systrap(tf, T_PGFLT, 0);
-    // Get the right permission from cmd, since they correspond in SYS_RW
-    pmap_setperm(curr->pdir, dest_va, copy_size, cmd & SYS_RW);
-  }
-
-  if(cmd & SYS_SNAP)
-    systrap(tf, T_PGFLT, 0); // Only available in PUT
-=======
 
 static void
 do_get(trapframe *tf, uint32_t cmd)
@@ -368,7 +201,6 @@
 
     if(cmd & SYS_REGS)
 		usercopy(tf, 1, &child->sv, tf->regs.ebx, sizeof(procstate));
->>>>>>> 15dd540f
 
 	trap_return(tf);	// syscall completed
 }
@@ -387,18 +219,10 @@
 	// EAX register holds system call command/flags
 	uint32_t cmd = tf->regs.eax;
 	switch (cmd & SYS_TYPE) {
-<<<<<<< HEAD
   	case SYS_CPUTS:	return do_cputs(tf, cmd);
   	case SYS_PUT: return do_put(tf, cmd);
   	case SYS_GET: return do_get(tf, cmd);
   	case SYS_RET: return do_ret(tf, cmd);
   	default:	return;		// handle as a regular trap
-=======
-	case SYS_CPUTS:	return do_cputs(tf, cmd);
-    	case SYS_PUT: return do_put(tf, cmd);
-    	case SYS_GET: return do_get(tf, cmd);
-    	case SYS_RET: return do_ret(tf, cmd);
-    	default:	return;		// handle as a regular trap
->>>>>>> 15dd540f
 	}
 }
