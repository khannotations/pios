/*
 * Page mapping and page directory/table management.
 *
 * Copyright (C) 1997 Massachusetts Institute of Technology
 * See section "MIT License" in the file LICENSES for licensing terms.
 *
 * Derived from the MIT Exokernel and JOS.
 * Adapted for PIOS by Bryan Ford at Yale University.
 */


#include <inc/x86.h>
#include <inc/mmu.h>
#include <inc/cdefs.h>
#include <inc/string.h>
#include <inc/assert.h>
#include <inc/syscall.h>
#include <inc/vm.h>

#include <kern/cpu.h>
#include <kern/trap.h>
#include <kern/proc.h>
#include <kern/pmap.h>


// Statically allocated page directory mapping the kernel's address space.
// We use this as a template for all pdirs for user-level processes.
pde_t pmap_bootpdir[1024] gcc_aligned(PAGESIZE);

// Statically allocated page that we always keep set to all zeros.
uint8_t pmap_zero[PAGESIZE] gcc_aligned(PAGESIZE);

// --------------------------------------------------------------
// Set up initial memory mappings and turn on MMU.
// --------------------------------------------------------------


// Set up a two-level page table:
// pmap_bootpdir is its linear (virtual) address of the root
// Then turn on paging.
// 
// This function only creates mappings in the kernel part of the address space
// (addresses outside of the range between VM_USERLO and VM_USERHI).
// The user part of the address space remains all PTE_ZERO until later.
void
pmap_init(void)
{
	if (cpu_onboot()) {
		// Initialize pmap_bootpdir, the bootstrap page directory.
		// Page directory entries (PDEs) corresponding to the 
		// user-mode address space between VM_USERLO and VM_USERHI
		// should all be initialized to PTE_ZERO (see kern/pmap.h).
		// All virtual addresses below and above this user area
		// should be identity-mapped to the same physical addresses,
		// but only accessible in kernel mode (not in user mode).
		// The easiest way to do this is to use 4MB page mappings.
		// Since these page mappings never change on context switches,
		// we can also mark them global (PTE_G) so the processor
		// doesn't flush these mappings when we reload the PDBR.
        cprintf("Initializing bootstrap table.\n");
        
        int page_index;
        for(page_index = 0; page_index < 1024;          // Size of PDT
                page_index++) {
            if(page_index >= PDX(VM_USERLO) &&          // Are we in user-space?
                    page_index < PDX(VM_USERHI)) {
                pmap_bootpdir[page_index] = PTE_ZERO;
            } else {
                pmap_bootpdir[page_index] = (page_index << PDXSHIFT) | PTE_P | PTE_W | PTE_G | PTE_PS;
            }
        }
        
	}

	// On x86, segmentation maps a VA to a LA (linear addr) and
	// paging maps the LA to a PA.  i.e., VA => LA => PA.  If paging is
	// turned off the LA is used as the PA.  There is no way to
	// turn off segmentation.  At the moment we turn on paging,
	// the code we're executing must be in an identity-mapped memory area
	// where LA == PA according to the page mapping structures.
	// In PIOS this is always the case for the kernel's address space,
	// so we don't have to play any special tricks as in other kernels.

	// Enable 4MB pages and global pages.
	uint32_t cr4 = rcr4();
	cr4 |= CR4_PSE | CR4_PGE;
	lcr4(cr4);

	// Install the bootstrap page directory into the PDBR.
	lcr3(mem_phys(pmap_bootpdir));

	// Turn on paging.
	uint32_t cr0 = rcr0();
	cr0 |= CR0_PE|CR0_PG|CR0_AM|CR0_WP|CR0_NE|CR0_TS|CR0_MP|CR0_TS;
	cr0 &= ~(CR0_EM);
	lcr0(cr0);
    
    cprintf("Paging Enabled.\n");
	// If we survived the lcr0, we're running with paging enabled.
	// Now check the page table management functions below.
	if (cpu_onboot())
		pmap_check();
}
//
// Allocate a new page directory, initialized from the bootstrap pdir.
// Returns the new pdir with a reference count of 1.
//
pte_t *
pmap_newpdir(void)
{
	pageinfo *pi = mem_alloc();
	if (pi == NULL)
		return NULL;
	mem_incref(pi);
	pte_t *pdir = mem_pi2ptr(pi);

	// Initialize it from the bootstrap page directory
	assert(sizeof(pmap_bootpdir) == PAGESIZE);
	memmove(pdir, pmap_bootpdir, PAGESIZE);

	return pdir;
}

// Free a page directory, and all page tables and mappings it may contain.
void
pmap_freepdir(pageinfo *pdirpi)
{
	pmap_remove(mem_pi2ptr(pdirpi), VM_USERLO, VM_USERHI-VM_USERLO);
	mem_free(pdirpi);
}

// Free a page table and all page mappings it may contain.
void
pmap_freeptab(pageinfo *ptabpi)
{
	pte_t *pte = mem_pi2ptr(ptabpi), *ptelim = pte + NPTENTRIES;
	for (; pte < ptelim; pte++) {
		uint32_t pgaddr = PGADDR(*pte);
		if (pgaddr != PTE_ZERO)
			mem_decref(mem_phys2pi(pgaddr), mem_free);
	}
	mem_free(ptabpi);
}

// Given 'pdir', a pointer to a page directory, pmap_walk returns
// a pointer to the page table entry (PTE) for user virtual address 'va'.
// This requires walking the two-level page table structure.
//
// If the relevant page table doesn't exist in the page directory, then:
//    - If writing == 0, pmap_walk returns NULL.
//    - Otherwise, pmap_walk tries to allocate a new page table
//	with mem_alloc.  If this fails, pmap_walk returns NULL.
//    - The new page table is cleared and its refcount set to 1.
//    - Finally, pmap_walk returns a pointer to the requested entry
//	within the new page table.
//
// If the relevant page table does already exist in the page directory,
// but it is read shared and writing != 0, then copy the page table
// to obtain an exclusive copy of it and write-enable the PDE.
//
// Hint: you can turn a pageinfo pointer into the physical address of the
// page it refers to with mem_pi2phys() from kern/mem.h.
//
// Hint 2: the x86 MMU checks permission bits in both the page directory
// and the page table, so it's safe to leave some page permissions
// more permissive than strictly necessary.

pte_t *
pmap_walk(pde_t *pdir, uint32_t va, bool writing)
{
	assert(va >= VM_USERLO && va < VM_USERHI);
<<<<<<< HEAD
  pde_t *table = &pdir[PDX(va)];
  pte_t *t;
  if(*table & PTE_P) {        // Is there a table at the index?
    pte_t *tmp = (pte_t*)PGADDR(*table);
    // We know if our table is not writable but we are writing
    // that it must be copy on write shared, or its actually
    // just not writable. If its shared its refcount must be >
    // than 1
    if(!(*table & PTE_W) && writing) { 
      // This isnt a shared table, entries should actually be read-only
      if(mem_ptr2pi(tmp)->refcount == 1) {
        int ind;
        for(ind = 0; ind < 1024; ind++)
            tmp[ind] = tmp[ind] & ~PTE_W;
      } else {
        // Ref count decrement bc no longer shared
        mem_decref(mem_ptr2pi(tmp), pmap_freeptab);
        pageinfo *p = mem_alloc();
        pte_t *new = mem_pi2ptr(p);
        int k;
        for(k = 0; k < 1024; k++) {
          new[k] = tmp[k] & ~PTE_W;
          if(PGADDR(tmp[k]) != PTE_ZERO)
            mem_incref(mem_phys2pi(PGADDR(tmp[k])));
        }
        mem_incref(p);
        tmp = new;
      }
    }
    *table = (pte_t)tmp | PTE_P | PTE_U | PTE_A | PTE_W;
    return &tmp[PTX(va)];
  }
  if(!writing)
    return NULL;

  // We have to create a new table bc it doesnt exist
  pageinfo *pi = mem_alloc();
  if(!pi)
      return NULL;
  t = mem_pi2ptr(pi);
  mem_incref(pi);
  int i;
  for(i = 0; i < 1024; i++)
      t[i] = PTE_ZERO;
  *table = mem_pi2phys(pi) | PTE_P | PTE_U | PTE_A | PTE_W;

  return &t[PTX(va)];
=======
    pde_t *table = &pdir[PDX(va)];
    pte_t *t;
    if(*table & PTE_P) {        // Is there a table at the index?
        pte_t *tmp = (pte_t*)PGADDR(*table);
        // We know if our table is not writable but we are writing
        // that it must be copy on write shared, or its actually
        // just not writable. If its shared its refcount must be >
        // than 1
        if(!(*table & PTE_W) && writing) { 
            // This isnt a shared table, entries should actually be read-only
            if(mem_ptr2pi(tmp)->refcount == 1) {
                int ind;
                for(ind = 0; ind < 1024; ind++)
                    tmp[ind] = tmp[ind] & ~PTE_W;
            } else {
                // Ref count decrement bc no longer shared
                mem_decref(mem_ptr2pi(tmp), pmap_freeptab);
                pageinfo *p = mem_alloc();
                pte_t *new = mem_pi2ptr(p);
                int k;
                for(k = 0; k < 1024; k++) {
                    new[k] = tmp[k] & ~PTE_W;
                    if(PGADDR(tmp[k]) != PTE_ZERO)
                        mem_incref(mem_phys2pi(PGADDR(tmp[k])));
                }
                mem_incref(p);
                tmp = new;
            }
        }
        *table = (pte_t)tmp | PTE_P | PTE_U | PTE_A | PTE_W;
        return &tmp[PTX(va)];
    }

    if(!writing)
        return NULL;

    // We have to create a new table bc it doesnt exist
    pageinfo *pi = mem_alloc();
    if(!pi)
        return NULL;
    t = mem_pi2ptr(pi);
    mem_incref(pi);
    int i;
    for(i = 0; i < 1024; i++)
        t[i] = PTE_ZERO;
    *table = mem_pi2phys(pi) | PTE_P | PTE_U | PTE_A | PTE_W;

    return &t[PTX(va)];
>>>>>>> 15dd540f
}

//
// Map the physical page 'pi' at user virtual address 'va'.
// The permissions (the low 12 bits) of the page table
//  entry should be set to 'perm | PTE_P'.
//
// Requirements
//   - If there is already a page mapped at 'va', it should be pmap_remove()d.
//   - If necessary, allocate a page able on demand and insert into 'pdir'.
//   - pi->refcount should be incremented if the insertion succeeds.
//   - The TLB must be invalidated if a page was formerly present at 'va'.
//
// Corner-case hint: Make sure to consider what happens when the same 
// pi is re-inserted at the same virtual address in the same pdir.
// What if this is the only reference to that page?
//
// RETURNS: 
//   a pointer to the inserted PTE on success (same as pmap_walk)
//   NULL, if page table couldn't be allocated
//
// Hint: The reference solution uses pmap_walk, pmap_remove, and mem_pi2phys.
//
pte_t *
pmap_insert(pde_t *pdir, pageinfo *pi, uint32_t va, int perm)
{
	pte_t *entry = pmap_walk(pdir, va, 1);
<<<<<<< HEAD
  if(!entry)
    return NULL;
  mem_incref(pi);
  // If entry was a valid entry, remove it
  if (*entry & PTE_P)
    pmap_remove(pdir, va, PAGESIZE);
  *entry = mem_pi2phys(pi) | perm | PTE_P;
  return entry;
=======
    if(!entry)
        return NULL;
    mem_incref(pi);
    pmap_remove(pdir, va, 4096);
    *entry = mem_pi2phys(pi) | perm | PTE_P;
    return entry;
>>>>>>> 15dd540f
}


//
// Unmap the physical pages starting at user virtual address 'va'
// and covering a virtual address region of 'size' bytes.
// The caller must ensure that both 'va' and 'size' are page-aligned.
// If there is no mapping at that address, pmap_remove silently does nothing.
// Clears nominal permissions (SYS_RW flags) as well as mappings themselves.
//
// Details:
//   - The refcount on mapped pages should be decremented atomically.
//   - The physical page should be freed if the refcount reaches 0.
//   - The page table entry corresponding to 'va' should be set to 0.
//     (if such a PTE exists)
//   - The TLB must be invalidated if you remove an entry from
//     the pdir/ptab.
//   - If the region to remove covers a whole 4MB page table region,
//     then unmap and free the page table after unmapping all its contents.
//
// Hint: The TA solution is implemented using pmap_lookup,
// 	pmap_inval, and mem_decref.
//
void
pmap_remove(pde_t *pdir, uint32_t va, size_t size)
{
	assert(PGOFF(size) == 0);	// must be page-aligned
	assert(va >= VM_USERLO && va < VM_USERHI);
	assert(size <= VM_USERHI - va);

<<<<<<< HEAD
  pmap_inval(pdir, va, size);

  uint32_t start = va;
  uint32_t end = start + size;
=======
    pmap_inval(pdir, va, size);

    uint32_t start = va;
    uint32_t end = start + size;
>>>>>>> 15dd540f

	while(start < end) {
        // Continue silently if there is no page table at this address
		pde_t *table = &pdir[PDX(start)];
		if (*table == PTE_ZERO) {	
			start = PTADDR(start + PTSIZE);
			continue;
		}

<<<<<<< HEAD
    // If we're at the beginning and not at a page-table
    // boundary (PTX(start) != 0) or at the end without
    // an entire page-table left (start + PTSIZE !<= end)
    // then we have to remove the entries one-by-one
    if(PTX(start) != 0
        || start + PTSIZE > end) {
      pte_t *entry = pmap_walk(pdir, start, 1);
      while(start < end) {
        if(PGADDR(*entry) != PTE_ZERO) // Theres a page here!
            mem_decref(mem_phys2pi(PGADDR(*entry)), mem_free);
        *entry = PTE_ZERO;
        start += PAGESIZE;
        *entry++;
        if(PTX(start) == 0)     // Once we can do page-tables we should
          break;
      }
      continue;
    }
=======
        // If we're at the beginning and not at a page-table
        // boundary (PTX(start) != 0) or at the end without
        // an entire page-table left (start + PTSIZE !<= end)
        // then we have to remove the entries one-by-one
        if(PTX(start) != 0
                || start + PTSIZE > end) {
            pte_t *entry = pmap_walk(pdir, start, 1);
            while(start < end) {
                if(PGADDR(*entry) != PTE_ZERO) // Theres a page here!
                    mem_decref(mem_phys2pi(PGADDR(*entry)), mem_free);
                *entry = PTE_ZERO;
                start += PAGESIZE;
                *entry++;
                if(PTX(start) == 0)     // Once we can do page-tables we should
                    break;
            }
            continue;
        }
>>>>>>> 15dd540f

		// We can remove an entire table!	
		if(PGADDR(*table) != PTE_ZERO)
			mem_decref(mem_phys2pi(PGADDR(*table)), pmap_freeptab);
		*table = PTE_ZERO;
		start += PTSIZE;
<<<<<<< HEAD
  }
=======
    }
>>>>>>> 15dd540f
}

//
// Invalidate the TLB entry or entries for a given virtual address range,
// but only if the page tables being edited are the ones
// currently in use by the processor.
//
void
pmap_inval(pde_t *pdir, uint32_t va, size_t size)
{
	// Flush the entry only if we're modifying the current address space.
	proc *p = proc_cur();
	if (p == NULL || p->pdir == pdir) {
		if (size == PAGESIZE)
			invlpg(mem_ptr(va));	// invalidate one page
		else
			lcr3(mem_phys(pdir));	// invalidate everything
	}
}

//
// Virtually copy a range of pages from spdir to dpdir (could be the same).
// Uses copy-on-write to avoid the cost of immediate copying:
// instead just copies the mappings and makes both source and dest read-only.
// Returns true if successfull, false if not enough memory for copy.
//
int
pmap_copy(pde_t *spdir, uint32_t sva, pde_t *dpdir, uint32_t dva,
		size_t size)
{
	assert(PTOFF(sva) == 0);	// must be 4MB-aligned
	assert(PTOFF(dva) == 0);
	assert(PTOFF(size) == 0);
	assert(sva >= VM_USERLO && sva < VM_USERHI);
	assert(dva >= VM_USERLO && dva < VM_USERHI);
	assert(size <= VM_USERHI - sva);
	assert(size <= VM_USERHI - dva);

	pmap_inval(spdir, sva, size);
	pmap_inval(dpdir, dva, size);
<<<<<<< HEAD
  uint32_t start = sva;
  uint32_t end = sva + size;
	pde_t *source = &spdir[PDX(sva)];
	pde_t *dest = &dpdir[PDX(dva)];
  for(; start < end; source++, dest++,
        start += PTSIZE, dva += PTSIZE) {
    // Shared means one more reference
  	if(*source != PTE_ZERO)
  		mem_incref(mem_phys2pi(PGADDR(*source)));
        // Delete the old page table
  	if(*dest & PTE_P)
  		pmap_remove(dpdir, dva, PTSIZE);
        // share mappings
  	*dest = *source;
    // Mark both as not writable bc they are now shared
    *dest &= ~PTE_W;
    *source &= ~PTE_W;
  }
=======
    uint32_t start = sva;
    uint32_t end = sva + size;
	pde_t *source = &spdir[PDX(sva)];
	pde_t *dest = &dpdir[PDX(dva)];
    for(; start < end; source++, dest++,
                        start += PTSIZE, dva += PTSIZE) {
        // Shared means one more reference
		if(*source != PTE_ZERO)
			mem_incref(mem_phys2pi(PGADDR(*source)));
        // Delete the old page table
		if(*dest & PTE_P)
			pmap_remove(dpdir, dva, PTSIZE);
        // share mappings
		*dest = *source;
        // Mark both as not writable bc they are now shared
        *dest &= ~PTE_W;
        *source &= ~PTE_W;
    }
>>>>>>> 15dd540f
	return 1;
}

//
// Transparently handle a page fault entirely in the kernel, if possible.
// If the page fault was caused by a write to a copy-on-write page,
// then performs the actual page copy on demand and calls trap_return().
// If the fault wasn't due to the kernel's copy on write optimization,
// however, this function just returns so the trap gets blamed on the user.
//
void
pmap_pagefault(trapframe *tf)
{
<<<<<<< HEAD
  // Read processor's CR2 register to find the faulting linear address.
  uint32_t fva = rcr2();
  // cprintf("pmap_pagefault fva %x eip %x\n", fva, tf->eip);

  // Only page faults we need to handle are in user-space
  if(fva < VM_USERLO || fva >= VM_USERHI)
    return;

  proc *curr = proc_cur();
  // User is trying to access nonexistant pde
  if(!(curr->pdir[PDX(fva)] & PTE_P))
    return;
  pte_t *pte = pmap_walk(curr->pdir, fva, 1);
  // User is trying to access nominally unwritable pte
  if(!(*pte & PTE_P) || !(*pte & SYS_READ) || !(*pte & SYS_WRITE))
    return;

  // Invalidate region
  pmap_inval(curr->pdir, PGADDR(fva), PAGESIZE);

  // Get the page
  uint32_t page = PGADDR(*pte);
  // If the page is null or has more refs than just us, we need to copy/create
  if(page == PTE_ZERO || mem_phys2pi(page)->refcount > 1) {
    pageinfo *new_pi = mem_alloc();
    // Not really sure what to do if mem_alloc fails...
    if(!new_pi)
      return;
    mem_incref(new_pi);
    uint32_t new_page = mem_pi2phys(new_pi);
    memmove((void*)new_page, (void*)page, PAGESIZE);
    // Make sure to decrement ref on old page
    if(page != PTE_ZERO)
      mem_decref(mem_phys2pi(page), mem_free);
    page = new_page;
  }
  // Set nominal read-write, user and actual write
  *pte = page | SYS_RW | PTE_P | PTE_U | PTE_W;
  trap_return(tf);
=======
        // Read processor's CR2 register to find the faulting linear address.
        uint32_t fva = rcr2();
        //cprintf("pmap_pagefault fva %x eip %x\n", fva, tf->eip);

    // one of the tests tries to page fault outside of user space
    if(fva < VM_USERLO || fva >= VM_USERHI)
            return;
    proc *curr = proc_cur();
    pte_t *entry = pmap_walk(curr->pdir, fva, 1);
    // The page must be nominally writable
    if(!(*entry & SYS_WRITE)) 
        return;
    pte_t new = PGADDR(*entry);
    if(mem_phys2pi(PGADDR(*entry))->refcount > 1 // shared for copy on write
        || PGADDR(*entry) == PTE_ZERO) {      // we can also copy zero pages!
            pageinfo *p = mem_alloc();
            if(PGADDR(*entry) != PTE_ZERO)
                    mem_decref(mem_phys2pi(PGADDR(*entry)), mem_free);
            mem_incref(p);
            memmove((void*)mem_pi2phys(p), (void*)PGADDR(*entry), PAGESIZE);
            new = mem_pi2phys(p);
    }
    *entry = new | SYS_WRITE // still nominally writable
    | PTE_P | PTE_U // present and in user space
    | PTE_W;    // system writable and accessed
    pmap_inval(curr->pdir, PGADDR(fva), PAGESIZE);
    trap_return(tf);
>>>>>>> 15dd540f
}

//
// Helper function for pmap_merge: merge a single memory page
// that has been modified in both the source and destination.
// If conflicting writes to a single byte are detected on the page,
// print a warning to the console and remove the page from the destination.
// If the destination page is read-shared, be sure to copy it before modifying!
//
void
pmap_mergepage(pte_t *rpte, pte_t *spte, pte_t *dpte, uint32_t dva)
{
<<<<<<< HEAD
=======
    uint8_t *dest = (uint8_t*)PGADDR(*dpte); // We're doing a byte by byte merge hence uint8_t
    uint8_t *src = (uint8_t*)PGADDR(*spte);

    // If dest is read-shared we have to copy it
    // same as in page fault handler
    if(mem_ptr2pi(dest)->refcount > 1
            || dest == (uint8_t*)PTE_ZERO) {  // zero pages have to be copied too so we can "write" to them
        pageinfo *p = mem_alloc();
        if(dest != (uint8_t*)PTE_ZERO)
            mem_decref(mem_ptr2pi(dest), mem_free);
        mem_incref(p);
        memmove(mem_pi2ptr(p), dest, PAGESIZE);
        dest = mem_pi2ptr(p);
        *dpte = (pte_t)mem_pi2ptr(p) | SYS_RW | PTE_P | PTE_U | PTE_W;
    }
    uint8_t *snap = (uint8_t*)PGADDR(*rpte);
	int i;
	for(i = 0; i < PAGESIZE; i++) {
		if(!(src[i] == snap[i] || dest[i] == snap[i])) {
            cprintf("Warning: merge conflict.\n");  // if neither src or dest match ref we have a conflict
            *dpte = PTE_ZERO;
            return;
        }
		if(dest[i] == snap[i])  // only copy when something has changed
			dest[i] = src[i];
	}
>>>>>>> 15dd540f
}

// 
// Merge differences between a reference snapshot represented by rpdir
// and a source address space spdir into a destination address space dpdir.
//
int
pmap_merge(pde_t *rpdir, pde_t *spdir, uint32_t sva,
		pde_t *dpdir, uint32_t dva, size_t size)
{
	assert(PTOFF(sva) == 0);	// must be 4MB-aligned
	assert(PTOFF(dva) == 0);
	assert(PTOFF(size) == 0);
	assert(sva >= VM_USERLO && sva < VM_USERHI);
	assert(dva >= VM_USERLO && dva < VM_USERHI);
	assert(size <= VM_USERHI - sva);
	assert(size <= VM_USERHI - dva);
<<<<<<< HEAD
    panic("shit");
=======

	pde_t *src = &spdir[PDX(sva)];
	pde_t *dst = &dpdir[PDX(dva)];
	pde_t *snp = &rpdir[PDX(sva)];

	pmap_inval(spdir, sva, size); // invalidate anything we might change
	pmap_inval(dpdir, dva, size);
    pmap_inval(rpdir, sva, size); // same range in reference as source

	uint32_t start = sva;
    uint32_t end = start + size;
    for(; start < end; snp++, dst++, src++) {
		if(*src == *snp) {	
			start += PTSIZE;
            dva += PTSIZE;
			continue;
		}
		if (*dst == *snp) {	// unchanged in dest - copy from source
			pmap_copy(spdir, start, dpdir, dva, PTSIZE);
			start += PTSIZE;
            dva += PTSIZE;
			continue;
		}
		
        // We have to go entry by entry, different in both src and dest
		pte_t *src_e = pmap_walk(spdir, start, 1);
		pte_t *dst_e = pmap_walk(dpdir, dva, 1);	
        pte_t *snp_e = pmap_walk(rpdir, start, 1);

        int i;
        for(i = 0; i < 1024; i++, src_e++, dst_e++, snp_e++,
                start += PAGESIZE, dva += PAGESIZE) {
            // Same deal entry by entry
            if(!(*src_e == *snp_e) && !(*dst_e == *snp_e)) {
                // we have to do a byte merge
                pmap_mergepage(snp_e, src_e, dst_e, dva);
            } else if (*dst_e == *snp_e && *src_e != *snp_e) {	// just do a full copy with copy on write
				if(PGADDR(*dst_e) != PTE_ZERO)
					mem_decref(mem_phys2pi(PGADDR(*dst_e)), mem_free);
				mem_incref(mem_phys2pi(PGADDR(*src_e)));
				*dst_e = *src_e;
				*src_e &= ~PTE_W; // not writeable anymore bc its copied
                *dst_e &= ~PTE_W;
			}
        }
	}
	return 1;
>>>>>>> 15dd540f
}

// 
// Set the nominal permission bits on a range of virtual pages to 'perm'.
// Adding permission to a nonexistent page maps zero-filled memory.
// It's OK to add SYS_READ and/or SYS_WRITE permission to a PTE_ZERO mapping;
// this causes the pmap_zero page to be mapped read-only (PTE_P but not PTE_W).
// If the user gives SYS_WRITE permission to a PTE_ZERO mapping,
// the page fault handler copies the zero page when the first write occurs.
//
int
pmap_setperm(pde_t *pdir, uint32_t va, uint32_t size, int perm)
{
<<<<<<< HEAD
	assert(PGOFF(va) == 0);
	assert(PGOFF(size) == 0);
	assert(va >= VM_USERLO && va < VM_USERHI);
	assert(size <= VM_USERHI - va);
	assert((perm & ~(SYS_RW)) == 0);
  panic("damn");
=======
        assert(PGOFF(va) == 0);
        assert(PGOFF(size) == 0);
        assert(va >= VM_USERLO && va < VM_USERHI);
        assert(size <= VM_USERHI - va);
        assert((perm & ~(SYS_RW)) == 0);

        pmap_inval(pdir, va, size);
        
        uint32_t start = va;
        uint32_t end = start + size;
        while(start < end) {
            pde_t *tab = &pdir[PDX(start)];
            if(*tab == PTE_ZERO     // if theres no entry here
                    && !(perm & SYS_READ)) {// and we dont have to change permission on zero pages
                start = PTADDR(start + PTSIZE); // Next page table
                continue;
            }
            pte_t *entry = pmap_walk(pdir, start, 1);
            while(start < end) {    
                if((perm & SYS_READ) && (perm & SYS_WRITE))
                    *entry |= SYS_RW | PTE_U | PTE_P | PTE_A | PTE_D;
                else if((perm & SYS_READ)) {
                    *entry &= ~SYS_WRITE & ~PTE_W;    // no more write
                    *entry |= SYS_READ | PTE_U | PTE_P;
                } else
                    *entry &= ~SYS_RW & ~PTE_P & ~PTE_W;
                *entry++;
                start += PAGESIZE;
                if(PTX(start) == 0) // we reached the end of the table
                    break;
            }
        }
        return 1;
>>>>>>> 15dd540f
}

static uint32_t
va2pa(pde_t *pdir, uintptr_t va)
{
	pdir = &pdir[PDX(va)];
	if (!(*pdir & PTE_P))
		return ~0;
	pte_t *ptab = mem_ptr(PGADDR(*pdir));
	if (!(ptab[PTX(va)] & PTE_P))
		return ~0;
	return PGADDR(ptab[PTX(va)]);
}

// check pmap_insert, pmap_remove, &c
void
pmap_check(void)
{
    extern pageinfo *mem_freelist;

	pageinfo *pi, *pi0, *pi1, *pi2, *pi3;
	pageinfo *fl;
	pte_t *ptep, *ptep1;
	int i;

	// should be able to allocate three pages
	pi0 = pi1 = pi2 = 0;
	pi0 = mem_alloc();
	pi1 = mem_alloc();
	pi2 = mem_alloc();
	pi3 = mem_alloc();

	assert(pi0);
	assert(pi1 && pi1 != pi0);
	assert(pi2 && pi2 != pi1 && pi2 != pi0);

	// temporarily steal the rest of the free pages
	fl = mem_freelist;
	mem_freelist = NULL;

	// should be no free memory
	assert(mem_alloc() == NULL);

	// there is no free memory, so we can't allocate a page table 
	assert(pmap_insert(pmap_bootpdir, pi1, VM_USERLO, 0) == NULL);

	// free pi0 and try again: pi0 should be used for page table
	mem_free(pi0);
	assert(pmap_insert(pmap_bootpdir, pi1, VM_USERLO, 0) != NULL);
	assert(PGADDR(pmap_bootpdir[PDX(VM_USERLO)]) == mem_pi2phys(pi0));
	assert(va2pa(pmap_bootpdir, VM_USERLO) == mem_pi2phys(pi1));
	assert(pi1->refcount == 1);
	assert(pi0->refcount == 1);

	// should be able to map pi2 at VM_USERLO+PAGESIZE
	// because pi0 is already allocated for page table
	assert(pmap_insert(pmap_bootpdir, pi2, VM_USERLO+PAGESIZE, 0));
	assert(va2pa(pmap_bootpdir, VM_USERLO+PAGESIZE) == mem_pi2phys(pi2));
	assert(pi2->refcount == 1);

	// should be no free memory
	assert(mem_alloc() == NULL);

	// should be able to map pi2 at VM_USERLO+PAGESIZE
	// because it's already there
	assert(pmap_insert(pmap_bootpdir, pi2, VM_USERLO+PAGESIZE, 0));
	assert(va2pa(pmap_bootpdir, VM_USERLO+PAGESIZE) == mem_pi2phys(pi2));
	assert(pi2->refcount == 1);

	// pi2 should NOT be on the free list
	// could hapien in ref counts are handled slopiily in pmap_insert
	assert(mem_alloc() == NULL);

	// check that pmap_walk returns a pointer to the pte
	ptep = mem_ptr(PGADDR(pmap_bootpdir[PDX(VM_USERLO+PAGESIZE)]));
	assert(pmap_walk(pmap_bootpdir, VM_USERLO+PAGESIZE, 0)
		== ptep+PTX(VM_USERLO+PAGESIZE));

	// should be able to change permissions too.
	assert(pmap_insert(pmap_bootpdir, pi2, VM_USERLO+PAGESIZE, PTE_U));
	assert(va2pa(pmap_bootpdir, VM_USERLO+PAGESIZE) == mem_pi2phys(pi2));
	assert(pi2->refcount == 1);
	assert(*pmap_walk(pmap_bootpdir, VM_USERLO+PAGESIZE, 0) & PTE_U);
	assert(pmap_bootpdir[PDX(VM_USERLO)] & PTE_U);
	
	// should not be able to map at VM_USERLO+PTSIZE
	// because we need a free page for a page table
	assert(pmap_insert(pmap_bootpdir, pi0, VM_USERLO+PTSIZE, 0) == NULL);

	// insert pi1 at VM_USERLO+PAGESIZE (replacing pi2)
	assert(pmap_insert(pmap_bootpdir, pi1, VM_USERLO+PAGESIZE, 0));
	assert(!(*pmap_walk(pmap_bootpdir, VM_USERLO+PAGESIZE, 0) & PTE_U));

	// should have pi1 at both +0 and +PAGESIZE, pi2 nowhere, ...
	assert(va2pa(pmap_bootpdir, VM_USERLO+0) == mem_pi2phys(pi1));
	assert(va2pa(pmap_bootpdir, VM_USERLO+PAGESIZE) == mem_pi2phys(pi1));
	// ... and ref counts should reflect this
	assert(pi1->refcount == 2);
	assert(pi2->refcount == 0);

	// pi2 should be returned by mem_alloc
	assert(mem_alloc() == pi2);

	// unmapping pi1 at VM_USERLO+0 should keep pi1 at +PAGESIZE
	pmap_remove(pmap_bootpdir, VM_USERLO+0, PAGESIZE);
	assert(va2pa(pmap_bootpdir, VM_USERLO+0) == ~0);
	assert(va2pa(pmap_bootpdir, VM_USERLO+PAGESIZE) == mem_pi2phys(pi1));
	assert(pi1->refcount == 1);
	assert(pi2->refcount == 0);
	assert(mem_alloc() == NULL);	// still should have no pages free

	// unmapping pi1 at VM_USERLO+PAGESIZE should free it
	pmap_remove(pmap_bootpdir, VM_USERLO+PAGESIZE, PAGESIZE);
	assert(va2pa(pmap_bootpdir, VM_USERLO+0) == ~0);
	assert(va2pa(pmap_bootpdir, VM_USERLO+PAGESIZE) == ~0);
	assert(pi1->refcount == 0);
	assert(pi2->refcount == 0);

	// so it should be returned by page_alloc
	assert(mem_alloc() == pi1);

	// should once again have no free memory
	assert(mem_alloc() == NULL);

	// should be able to pmap_insert to change a page
	// and see the new data immediately.
	memset(mem_pi2ptr(pi1), 1, PAGESIZE);
	memset(mem_pi2ptr(pi2), 2, PAGESIZE);
	pmap_insert(pmap_bootpdir, pi1, VM_USERLO, 0);
	assert(pi1->refcount == 1);
	assert(*(int*)VM_USERLO == 0x01010101);
	pmap_insert(pmap_bootpdir, pi2, VM_USERLO, 0);
	assert(*(int*)VM_USERLO == 0x02020202);
	assert(pi2->refcount == 1);
	assert(pi1->refcount == 0);
	assert(mem_alloc() == pi1);
	pmap_remove(pmap_bootpdir, VM_USERLO, PAGESIZE);
	assert(pi2->refcount == 0);
	assert(mem_alloc() == pi2);

	// now use a pmap_remove on a large region to take pi0 back
	pmap_remove(pmap_bootpdir, VM_USERLO, VM_USERHI-VM_USERLO);
	assert(pmap_bootpdir[PDX(VM_USERLO)] == PTE_ZERO);
	assert(pi0->refcount == 0);
	assert(mem_alloc() == pi0);
	assert(mem_freelist == NULL);

	// test pmap_remove with large, non-ptable-aligned regions
	mem_free(pi1);
	uintptr_t va = VM_USERLO;
	assert(pmap_insert(pmap_bootpdir, pi0, va, 0));
	assert(pmap_insert(pmap_bootpdir, pi0, va+PAGESIZE, 0));
	assert(pmap_insert(pmap_bootpdir, pi0, va+PTSIZE-PAGESIZE, 0));
	assert(PGADDR(pmap_bootpdir[PDX(VM_USERLO)]) == mem_pi2phys(pi1));
	assert(mem_freelist == NULL);
	mem_free(pi2);
	assert(pmap_insert(pmap_bootpdir, pi0, va+PTSIZE, 0));
	assert(pmap_insert(pmap_bootpdir, pi0, va+PTSIZE+PAGESIZE, 0));
	assert(pmap_insert(pmap_bootpdir, pi0, va+PTSIZE*2-PAGESIZE, 0));
	assert(PGADDR(pmap_bootpdir[PDX(VM_USERLO+PTSIZE)])
		== mem_pi2phys(pi2));
	assert(mem_freelist == NULL);
	mem_free(pi3);
	assert(pmap_insert(pmap_bootpdir, pi0, va+PTSIZE*2, 0));
	assert(pmap_insert(pmap_bootpdir, pi0, va+PTSIZE*2+PAGESIZE, 0));
	assert(pmap_insert(pmap_bootpdir, pi0, va+PTSIZE*3-PAGESIZE*2, 0));
	assert(pmap_insert(pmap_bootpdir, pi0, va+PTSIZE*3-PAGESIZE, 0));
	assert(PGADDR(pmap_bootpdir[PDX(VM_USERLO+PTSIZE*2)])
		== mem_pi2phys(pi3));
	assert(mem_freelist == NULL);
	assert(pi0->refcount == 10);
	assert(pi1->refcount == 1);
	assert(pi2->refcount == 1);
	assert(pi3->refcount == 1);
	pmap_remove(pmap_bootpdir, va+PAGESIZE, PTSIZE*3-PAGESIZE*2);
	assert(pi0->refcount == 2);
	assert(pi2->refcount == 0); assert(mem_alloc() == pi2);
	assert(mem_freelist == NULL);
	pmap_remove(pmap_bootpdir, va, PTSIZE*3-PAGESIZE);
	assert(pi0->refcount == 1);
	assert(pi1->refcount == 0); assert(mem_alloc() == pi1);
	assert(mem_freelist == NULL);
	pmap_remove(pmap_bootpdir, va+PTSIZE*3-PAGESIZE, PAGESIZE);
	assert(pi0->refcount == 0);	// pi3 might or might not also be freed
	pmap_remove(pmap_bootpdir, va+PAGESIZE, PTSIZE*3);
	assert(pi3->refcount == 0);
	mem_alloc(); mem_alloc();	// collect pi0 and pi3
	assert(mem_freelist == NULL);

	// check pointer arithmetic in pmap_walk
	mem_free(pi0);
	va = VM_USERLO + PAGESIZE*NPTENTRIES + PAGESIZE;
	ptep = pmap_walk(pmap_bootpdir, va, 1);
	ptep1 = mem_ptr(PGADDR(pmap_bootpdir[PDX(va)]));
	assert(ptep == ptep1 + PTX(va));
	pmap_bootpdir[PDX(va)] = PTE_ZERO;
	pi0->refcount = 0;

	// check that new page tables get cleared
	memset(mem_pi2ptr(pi0), 0xFF, PAGESIZE);
	mem_free(pi0);
	pmap_walk(pmap_bootpdir, VM_USERHI-PAGESIZE, 1);
	ptep = mem_pi2ptr(pi0);
	for(i=0; i<NPTENTRIES; i++)
		assert(ptep[i] == PTE_ZERO);
	pmap_bootpdir[PDX(VM_USERHI-PAGESIZE)] = PTE_ZERO;
	pi0->refcount = 0;

	// give free list back
	mem_freelist = fl;

	// free the pages we filched
	mem_free(pi0);
	mem_free(pi1);
	mem_free(pi2);
	mem_free(pi3);

	cprintf("pmap_check() succeeded!\n");
}
<|MERGE_RESOLUTION|>--- conflicted
+++ resolved
@@ -57,21 +57,17 @@
 		// Since these page mappings never change on context switches,
 		// we can also mark them global (PTE_G) so the processor
 		// doesn't flush these mappings when we reload the PDBR.
-        cprintf("Initializing bootstrap table.\n");
-        
-        int page_index;
-        for(page_index = 0; page_index < 1024;          // Size of PDT
-                page_index++) {
-            if(page_index >= PDX(VM_USERLO) &&          // Are we in user-space?
-                    page_index < PDX(VM_USERHI)) {
-                pmap_bootpdir[page_index] = PTE_ZERO;
-            } else {
-                pmap_bootpdir[page_index] = (page_index << PDXSHIFT) | PTE_P | PTE_W | PTE_G | PTE_PS;
-            }
-        }
-        
+    cprintf("Initializing bootstrap table.\n");
+    
+    int page_index;
+    for(page_index = 0; page_index < 1024; page_index++) {
+      if(page_index >= PDX(VM_USERLO) && page_index < PDX(VM_USERHI)) {
+        pmap_bootpdir[page_index] = PTE_ZERO;
+      } else {
+        pmap_bootpdir[page_index] = (page_index << PDXSHIFT) | PTE_P | PTE_W | PTE_G | PTE_PS;
+      }
+    }  
 	}
-
 	// On x86, segmentation maps a VA to a LA (linear addr) and
 	// paging maps the LA to a PA.  i.e., VA => LA => PA.  If paging is
 	// turned off the LA is used as the PA.  There is no way to
@@ -94,8 +90,6 @@
 	cr0 |= CR0_PE|CR0_PG|CR0_AM|CR0_WP|CR0_NE|CR0_TS|CR0_MP|CR0_TS;
 	cr0 &= ~(CR0_EM);
 	lcr0(cr0);
-    
-    cprintf("Paging Enabled.\n");
 	// If we survived the lcr0, we're running with paging enabled.
 	// Now check the page table management functions below.
 	if (cpu_onboot())
@@ -169,7 +163,6 @@
 pmap_walk(pde_t *pdir, uint32_t va, bool writing)
 {
 	assert(va >= VM_USERLO && va < VM_USERHI);
-<<<<<<< HEAD
   pde_t *table = &pdir[PDX(va)];
   pte_t *t;
   if(*table & PTE_P) {        // Is there a table at the index?
@@ -183,7 +176,7 @@
       if(mem_ptr2pi(tmp)->refcount == 1) {
         int ind;
         for(ind = 0; ind < 1024; ind++)
-            tmp[ind] = tmp[ind] & ~PTE_W;
+          tmp[ind] = tmp[ind] & ~PTE_W;
       } else {
         // Ref count decrement bc no longer shared
         mem_decref(mem_ptr2pi(tmp), pmap_freeptab);
@@ -202,71 +195,22 @@
     *table = (pte_t)tmp | PTE_P | PTE_U | PTE_A | PTE_W;
     return &tmp[PTX(va)];
   }
+
   if(!writing)
     return NULL;
 
   // We have to create a new table bc it doesnt exist
   pageinfo *pi = mem_alloc();
   if(!pi)
-      return NULL;
+    return NULL;
   t = mem_pi2ptr(pi);
   mem_incref(pi);
   int i;
   for(i = 0; i < 1024; i++)
-      t[i] = PTE_ZERO;
+    t[i] = PTE_ZERO;
   *table = mem_pi2phys(pi) | PTE_P | PTE_U | PTE_A | PTE_W;
 
   return &t[PTX(va)];
-=======
-    pde_t *table = &pdir[PDX(va)];
-    pte_t *t;
-    if(*table & PTE_P) {        // Is there a table at the index?
-        pte_t *tmp = (pte_t*)PGADDR(*table);
-        // We know if our table is not writable but we are writing
-        // that it must be copy on write shared, or its actually
-        // just not writable. If its shared its refcount must be >
-        // than 1
-        if(!(*table & PTE_W) && writing) { 
-            // This isnt a shared table, entries should actually be read-only
-            if(mem_ptr2pi(tmp)->refcount == 1) {
-                int ind;
-                for(ind = 0; ind < 1024; ind++)
-                    tmp[ind] = tmp[ind] & ~PTE_W;
-            } else {
-                // Ref count decrement bc no longer shared
-                mem_decref(mem_ptr2pi(tmp), pmap_freeptab);
-                pageinfo *p = mem_alloc();
-                pte_t *new = mem_pi2ptr(p);
-                int k;
-                for(k = 0; k < 1024; k++) {
-                    new[k] = tmp[k] & ~PTE_W;
-                    if(PGADDR(tmp[k]) != PTE_ZERO)
-                        mem_incref(mem_phys2pi(PGADDR(tmp[k])));
-                }
-                mem_incref(p);
-                tmp = new;
-            }
-        }
-        *table = (pte_t)tmp | PTE_P | PTE_U | PTE_A | PTE_W;
-        return &tmp[PTX(va)];
-    }
-
-    if(!writing)
-        return NULL;
-
-    // We have to create a new table bc it doesnt exist
-    pageinfo *pi = mem_alloc();
-    if(!pi)
-        return NULL;
-    t = mem_pi2ptr(pi);
-    mem_incref(pi);
-    int i;
-    for(i = 0; i < 1024; i++)
-        t[i] = PTE_ZERO;
-    *table = mem_pi2phys(pi) | PTE_P | PTE_U | PTE_A | PTE_W;
-
-    return &t[PTX(va)];
->>>>>>> 15dd540f
 }
 
 //
@@ -294,7 +238,6 @@
 pmap_insert(pde_t *pdir, pageinfo *pi, uint32_t va, int perm)
 {
 	pte_t *entry = pmap_walk(pdir, va, 1);
-<<<<<<< HEAD
   if(!entry)
     return NULL;
   mem_incref(pi);
@@ -303,14 +246,6 @@
     pmap_remove(pdir, va, PAGESIZE);
   *entry = mem_pi2phys(pi) | perm | PTE_P;
   return entry;
-=======
-    if(!entry)
-        return NULL;
-    mem_incref(pi);
-    pmap_remove(pdir, va, 4096);
-    *entry = mem_pi2phys(pi) | perm | PTE_P;
-    return entry;
->>>>>>> 15dd540f
 }
 
 
@@ -341,27 +276,19 @@
 	assert(va >= VM_USERLO && va < VM_USERHI);
 	assert(size <= VM_USERHI - va);
 
-<<<<<<< HEAD
   pmap_inval(pdir, va, size);
 
   uint32_t start = va;
   uint32_t end = start + size;
-=======
-    pmap_inval(pdir, va, size);
-
-    uint32_t start = va;
-    uint32_t end = start + size;
->>>>>>> 15dd540f
 
 	while(start < end) {
-        // Continue silently if there is no page table at this address
+    // Continue silently if there is no page table at this address
 		pde_t *table = &pdir[PDX(start)];
 		if (*table == PTE_ZERO) {	
 			start = PTADDR(start + PTSIZE);
 			continue;
 		}
 
-<<<<<<< HEAD
     // If we're at the beginning and not at a page-table
     // boundary (PTX(start) != 0) or at the end without
     // an entire page-table left (start + PTSIZE !<= end)
@@ -380,37 +307,13 @@
       }
       continue;
     }
-=======
-        // If we're at the beginning and not at a page-table
-        // boundary (PTX(start) != 0) or at the end without
-        // an entire page-table left (start + PTSIZE !<= end)
-        // then we have to remove the entries one-by-one
-        if(PTX(start) != 0
-                || start + PTSIZE > end) {
-            pte_t *entry = pmap_walk(pdir, start, 1);
-            while(start < end) {
-                if(PGADDR(*entry) != PTE_ZERO) // Theres a page here!
-                    mem_decref(mem_phys2pi(PGADDR(*entry)), mem_free);
-                *entry = PTE_ZERO;
-                start += PAGESIZE;
-                *entry++;
-                if(PTX(start) == 0)     // Once we can do page-tables we should
-                    break;
-            }
-            continue;
-        }
->>>>>>> 15dd540f
 
 		// We can remove an entire table!	
 		if(PGADDR(*table) != PTE_ZERO)
 			mem_decref(mem_phys2pi(PGADDR(*table)), pmap_freeptab);
 		*table = PTE_ZERO;
 		start += PTSIZE;
-<<<<<<< HEAD
   }
-=======
-    }
->>>>>>> 15dd540f
 }
 
 //
@@ -451,7 +354,6 @@
 
 	pmap_inval(spdir, sva, size);
 	pmap_inval(dpdir, dva, size);
-<<<<<<< HEAD
   uint32_t start = sva;
   uint32_t end = sva + size;
 	pde_t *source = &spdir[PDX(sva)];
@@ -470,26 +372,6 @@
     *dest &= ~PTE_W;
     *source &= ~PTE_W;
   }
-=======
-    uint32_t start = sva;
-    uint32_t end = sva + size;
-	pde_t *source = &spdir[PDX(sva)];
-	pde_t *dest = &dpdir[PDX(dva)];
-    for(; start < end; source++, dest++,
-                        start += PTSIZE, dva += PTSIZE) {
-        // Shared means one more reference
-		if(*source != PTE_ZERO)
-			mem_incref(mem_phys2pi(PGADDR(*source)));
-        // Delete the old page table
-		if(*dest & PTE_P)
-			pmap_remove(dpdir, dva, PTSIZE);
-        // share mappings
-		*dest = *source;
-        // Mark both as not writable bc they are now shared
-        *dest &= ~PTE_W;
-        *source &= ~PTE_W;
-    }
->>>>>>> 15dd540f
 	return 1;
 }
 
@@ -503,75 +385,33 @@
 void
 pmap_pagefault(trapframe *tf)
 {
-<<<<<<< HEAD
   // Read processor's CR2 register to find the faulting linear address.
   uint32_t fva = rcr2();
-  // cprintf("pmap_pagefault fva %x eip %x\n", fva, tf->eip);
-
-  // Only page faults we need to handle are in user-space
+  //cprintf("pmap_pagefault fva %x eip %x\n", fva, tf->eip);
+
+  // one of the tests tries to page fault outside of user space
   if(fva < VM_USERLO || fva >= VM_USERHI)
-    return;
-
+          return;
   proc *curr = proc_cur();
-  // User is trying to access nonexistant pde
-  if(!(curr->pdir[PDX(fva)] & PTE_P))
-    return;
-  pte_t *pte = pmap_walk(curr->pdir, fva, 1);
-  // User is trying to access nominally unwritable pte
-  if(!(*pte & PTE_P) || !(*pte & SYS_READ) || !(*pte & SYS_WRITE))
-    return;
-
-  // Invalidate region
+  pte_t *entry = pmap_walk(curr->pdir, fva, 1);
+  // The page must be nominally writable
+  if(!(*entry & SYS_WRITE)) 
+      return;
+  pte_t new = PGADDR(*entry);
+  if(mem_phys2pi(PGADDR(*entry))->refcount > 1 // shared for copy on write
+    || PGADDR(*entry) == PTE_ZERO) {      // we can also copy zero pages!
+    pageinfo *p = mem_alloc();
+    if(PGADDR(*entry) != PTE_ZERO)
+        mem_decref(mem_phys2pi(PGADDR(*entry)), mem_free);
+    mem_incref(p);
+    memmove((void*)mem_pi2phys(p), (void*)PGADDR(*entry), PAGESIZE);
+    new = mem_pi2phys(p);
+  }
+  *entry = new | SYS_WRITE // still nominally writable
+  | PTE_P | PTE_U // present and in user space
+  | PTE_W;    // system writable and accessed
   pmap_inval(curr->pdir, PGADDR(fva), PAGESIZE);
-
-  // Get the page
-  uint32_t page = PGADDR(*pte);
-  // If the page is null or has more refs than just us, we need to copy/create
-  if(page == PTE_ZERO || mem_phys2pi(page)->refcount > 1) {
-    pageinfo *new_pi = mem_alloc();
-    // Not really sure what to do if mem_alloc fails...
-    if(!new_pi)
-      return;
-    mem_incref(new_pi);
-    uint32_t new_page = mem_pi2phys(new_pi);
-    memmove((void*)new_page, (void*)page, PAGESIZE);
-    // Make sure to decrement ref on old page
-    if(page != PTE_ZERO)
-      mem_decref(mem_phys2pi(page), mem_free);
-    page = new_page;
-  }
-  // Set nominal read-write, user and actual write
-  *pte = page | SYS_RW | PTE_P | PTE_U | PTE_W;
   trap_return(tf);
-=======
-        // Read processor's CR2 register to find the faulting linear address.
-        uint32_t fva = rcr2();
-        //cprintf("pmap_pagefault fva %x eip %x\n", fva, tf->eip);
-
-    // one of the tests tries to page fault outside of user space
-    if(fva < VM_USERLO || fva >= VM_USERHI)
-            return;
-    proc *curr = proc_cur();
-    pte_t *entry = pmap_walk(curr->pdir, fva, 1);
-    // The page must be nominally writable
-    if(!(*entry & SYS_WRITE)) 
-        return;
-    pte_t new = PGADDR(*entry);
-    if(mem_phys2pi(PGADDR(*entry))->refcount > 1 // shared for copy on write
-        || PGADDR(*entry) == PTE_ZERO) {      // we can also copy zero pages!
-            pageinfo *p = mem_alloc();
-            if(PGADDR(*entry) != PTE_ZERO)
-                    mem_decref(mem_phys2pi(PGADDR(*entry)), mem_free);
-            mem_incref(p);
-            memmove((void*)mem_pi2phys(p), (void*)PGADDR(*entry), PAGESIZE);
-            new = mem_pi2phys(p);
-    }
-    *entry = new | SYS_WRITE // still nominally writable
-    | PTE_P | PTE_U // present and in user space
-    | PTE_W;    // system writable and accessed
-    pmap_inval(curr->pdir, PGADDR(fva), PAGESIZE);
-    trap_return(tf);
->>>>>>> 15dd540f
 }
 
 //
@@ -584,35 +424,32 @@
 void
 pmap_mergepage(pte_t *rpte, pte_t *spte, pte_t *dpte, uint32_t dva)
 {
-<<<<<<< HEAD
-=======
-    uint8_t *dest = (uint8_t*)PGADDR(*dpte); // We're doing a byte by byte merge hence uint8_t
-    uint8_t *src = (uint8_t*)PGADDR(*spte);
-
-    // If dest is read-shared we have to copy it
-    // same as in page fault handler
-    if(mem_ptr2pi(dest)->refcount > 1
-            || dest == (uint8_t*)PTE_ZERO) {  // zero pages have to be copied too so we can "write" to them
-        pageinfo *p = mem_alloc();
-        if(dest != (uint8_t*)PTE_ZERO)
-            mem_decref(mem_ptr2pi(dest), mem_free);
-        mem_incref(p);
-        memmove(mem_pi2ptr(p), dest, PAGESIZE);
-        dest = mem_pi2ptr(p);
-        *dpte = (pte_t)mem_pi2ptr(p) | SYS_RW | PTE_P | PTE_U | PTE_W;
-    }
-    uint8_t *snap = (uint8_t*)PGADDR(*rpte);
+  uint8_t *dest = (uint8_t*)PGADDR(*dpte); // We're doing a byte by byte merge hence uint8_t
+  uint8_t *src = (uint8_t*)PGADDR(*spte);
+
+  // If dest is read-shared we have to copy it
+  // same as in page fault handler
+  if(mem_ptr2pi(dest)->refcount > 1 || dest == (uint8_t*)PTE_ZERO) {  
+    // zero pages have to be copied too so we can "write" to them
+    pageinfo *p = mem_alloc();
+    if(dest != (uint8_t*)PTE_ZERO)
+        mem_decref(mem_ptr2pi(dest), mem_free);
+    mem_incref(p);
+    memmove(mem_pi2ptr(p), dest, PAGESIZE);
+    dest = mem_pi2ptr(p);
+    *dpte = (pte_t)mem_pi2ptr(p) | SYS_RW | PTE_P | PTE_U | PTE_W;
+  }
+  uint8_t *snap = (uint8_t*)PGADDR(*rpte);
 	int i;
 	for(i = 0; i < PAGESIZE; i++) {
 		if(!(src[i] == snap[i] || dest[i] == snap[i])) {
-            cprintf("Warning: merge conflict.\n");  // if neither src or dest match ref we have a conflict
-            *dpte = PTE_ZERO;
-            return;
-        }
+      cprintf("Warning: merge conflict.\n");  // if neither src or dest match ref we have a conflict
+      *dpte = PTE_ZERO;
+      return;
+    }
 		if(dest[i] == snap[i])  // only copy when something has changed
 			dest[i] = src[i];
 	}
->>>>>>> 15dd540f
 }
 
 // 
@@ -630,9 +467,6 @@
 	assert(dva >= VM_USERLO && dva < VM_USERHI);
 	assert(size <= VM_USERHI - sva);
 	assert(size <= VM_USERHI - dva);
-<<<<<<< HEAD
-    panic("shit");
-=======
 
 	pde_t *src = &spdir[PDX(sva)];
 	pde_t *dst = &dpdir[PDX(dva)];
@@ -660,27 +494,27 @@
         // We have to go entry by entry, different in both src and dest
 		pte_t *src_e = pmap_walk(spdir, start, 1);
 		pte_t *dst_e = pmap_walk(dpdir, dva, 1);	
-        pte_t *snp_e = pmap_walk(rpdir, start, 1);
-
-        int i;
-        for(i = 0; i < 1024; i++, src_e++, dst_e++, snp_e++,
-                start += PAGESIZE, dva += PAGESIZE) {
-            // Same deal entry by entry
-            if(!(*src_e == *snp_e) && !(*dst_e == *snp_e)) {
-                // we have to do a byte merge
-                pmap_mergepage(snp_e, src_e, dst_e, dva);
-            } else if (*dst_e == *snp_e && *src_e != *snp_e) {	// just do a full copy with copy on write
-				if(PGADDR(*dst_e) != PTE_ZERO)
-					mem_decref(mem_phys2pi(PGADDR(*dst_e)), mem_free);
-				mem_incref(mem_phys2pi(PGADDR(*src_e)));
-				*dst_e = *src_e;
-				*src_e &= ~PTE_W; // not writeable anymore bc its copied
-                *dst_e &= ~PTE_W;
-			}
-        }
+    pte_t *snp_e = pmap_walk(rpdir, start, 1);
+
+    int i;
+    for(i = 0; i < 1024; i++, src_e++, dst_e++, snp_e++,
+      start += PAGESIZE, dva += PAGESIZE) {
+      // Same deal entry by entry
+      if(!(*src_e == *snp_e) && !(*dst_e == *snp_e)) {
+        // we have to do a byte merge
+        pmap_mergepage(snp_e, src_e, dst_e, dva);
+      } else if (*dst_e == *snp_e && *src_e != *snp_e) {
+        // just do a full copy with copy on write
+    		if(PGADDR(*dst_e) != PTE_ZERO)
+    			mem_decref(mem_phys2pi(PGADDR(*dst_e)), mem_free);
+    		mem_incref(mem_phys2pi(PGADDR(*src_e)));
+    		*dst_e = *src_e;
+    		*src_e &= ~PTE_W; // not writeable anymore bc its copied
+        *dst_e &= ~PTE_W;
+	    }
+    }
 	}
 	return 1;
->>>>>>> 15dd540f
 }
 
 // 
@@ -694,48 +528,39 @@
 int
 pmap_setperm(pde_t *pdir, uint32_t va, uint32_t size, int perm)
 {
-<<<<<<< HEAD
-	assert(PGOFF(va) == 0);
-	assert(PGOFF(size) == 0);
-	assert(va >= VM_USERLO && va < VM_USERHI);
-	assert(size <= VM_USERHI - va);
-	assert((perm & ~(SYS_RW)) == 0);
-  panic("damn");
-=======
-        assert(PGOFF(va) == 0);
-        assert(PGOFF(size) == 0);
-        assert(va >= VM_USERLO && va < VM_USERHI);
-        assert(size <= VM_USERHI - va);
-        assert((perm & ~(SYS_RW)) == 0);
-
-        pmap_inval(pdir, va, size);
-        
-        uint32_t start = va;
-        uint32_t end = start + size;
-        while(start < end) {
-            pde_t *tab = &pdir[PDX(start)];
-            if(*tab == PTE_ZERO     // if theres no entry here
-                    && !(perm & SYS_READ)) {// and we dont have to change permission on zero pages
-                start = PTADDR(start + PTSIZE); // Next page table
-                continue;
-            }
-            pte_t *entry = pmap_walk(pdir, start, 1);
-            while(start < end) {    
-                if((perm & SYS_READ) && (perm & SYS_WRITE))
-                    *entry |= SYS_RW | PTE_U | PTE_P | PTE_A | PTE_D;
-                else if((perm & SYS_READ)) {
-                    *entry &= ~SYS_WRITE & ~PTE_W;    // no more write
-                    *entry |= SYS_READ | PTE_U | PTE_P;
-                } else
-                    *entry &= ~SYS_RW & ~PTE_P & ~PTE_W;
-                *entry++;
-                start += PAGESIZE;
-                if(PTX(start) == 0) // we reached the end of the table
-                    break;
-            }
-        }
-        return 1;
->>>>>>> 15dd540f
+  assert(PGOFF(va) == 0);
+  assert(PGOFF(size) == 0);
+  assert(va >= VM_USERLO && va < VM_USERHI);
+  assert(size <= VM_USERHI - va);
+  assert((perm & ~(SYS_RW)) == 0);
+
+  pmap_inval(pdir, va, size);
+  
+  uint32_t start = va;
+  uint32_t end = start + size;
+  while(start < end) {
+    pde_t *tab = &pdir[PDX(start)];
+    if(*tab == PTE_ZERO     // if theres no entry here
+            && !(perm & SYS_READ)) {// and we dont have to change permission on zero pages
+        start = PTADDR(start + PTSIZE); // Next page table
+        continue;
+    }
+    pte_t *entry = pmap_walk(pdir, start, 1);
+    while(start < end) {    
+      if((perm & SYS_READ) && (perm & SYS_WRITE))
+        *entry |= SYS_RW | PTE_U | PTE_P | PTE_A | PTE_D;
+      else if((perm & SYS_READ)) {
+        *entry &= ~SYS_WRITE & ~PTE_W;    // no more write
+        *entry |= SYS_READ | PTE_U | PTE_P;
+      } else
+        *entry &= ~SYS_RW & ~PTE_P & ~PTE_W;
+      *entry++;
+      start += PAGESIZE;
+      if(PTX(start) == 0) // we reached the end of the table
+        break;
+    }
+  }
+  return 1;
 }
 
 static uint32_t
