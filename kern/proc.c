/*
 * PIOS process management.
 *
 * Copyright (C) 2010 Yale University.
 * See section "MIT License" in the file LICENSES for licensing terms.
 *
 * Primary author: Bryan Ford
 */

#include <inc/string.h>
#include <inc/syscall.h>

#include <kern/cpu.h>
#include <kern/mem.h>
#include <kern/trap.h>
#include <kern/proc.h>
#include <kern/init.h>



proc proc_null;		// null process - just leave it initialized to 0

proc *proc_root;	// root process, once it's created in init()

// LAB 2: insert your scheduling data structure declarations here.

proc *queue_head;
spinlock _proc_queue_lock;

void
proc_init(void)
{
	if (!cpu_onboot())
		return;

    spinlock_init(&_proc_queue_lock);
    queue_head = NULL;
}

// Allocate and initialize a new proc as child 'cn' of parent 'p'.
// Returns NULL if no physical memory available.
proc *
proc_alloc(proc *p, uint32_t cn)
{
    pageinfo *pi = mem_alloc();
	if (!pi)
		return NULL;
	mem_incref(pi);

	proc *cp = (proc*)mem_pi2ptr(pi);
	memset(cp, 0, sizeof(proc));
	spinlock_init(&cp->lock);
	cp->parent = p;
	cp->state = PROC_STOP;

	// Integer register state
	cp->sv.tf.ds = CPU_GDT_UDATA | 3;
	cp->sv.tf.es = CPU_GDT_UDATA | 3;
	cp->sv.tf.cs = CPU_GDT_UCODE | 3;
	cp->sv.tf.ss = CPU_GDT_UDATA | 3;
    
    cp->pdir = pmap_newpdir();
	cp->rpdir = pmap_newpdir();

	if (p)
		p->child[cn] = cp;
	return cp;
}

// Put process p in the ready state and add it to the ready queue.
void
proc_ready(proc *p)
{
    spinlock_acquire(&_proc_queue_lock);
    p->state = PROC_READY;
    p->readynext = NULL;
    proc *temp = queue_head;
    if(!temp) {
        queue_head = p;
        spinlock_release(&_proc_queue_lock);
        return;
    }
    while(temp->readynext)
        temp = temp->readynext;
    temp->readynext = p;
    spinlock_release(&_proc_queue_lock);
}

// Save the current process's state before switching to another process.
// Copies trapframe 'tf' into the proc struct,
// and saves any other relevant state such as FPU state.
// The 'entry' parameter is one of:
//	-1	if we entered the kernel via a trap before executing an insn
//	0	if we entered via a syscall and must abort/rollback the syscall
//	1	if we entered via a syscall and are completing the syscall
void
proc_save(proc *p, trapframe *tf, int entry)
{
    p->sv.tf = *tf;
    if(entry == 0)
        p->sv.tf.eip -= 2;   // move back an instruction because the syscall 
                             // pushes eip of the NEXT instruction on the tf
}

// Go to sleep waiting for a given child process to finish running.
// Parent process 'p' must be running and locked on entry.
// The supplied trapframe represents p's register state on syscall entry.
void gcc_noreturn
proc_wait(proc *p, proc *cp, trapframe *tf)
{

    p->state = PROC_WAIT;
    p->waitchild = cp;
    proc_save(p, tf, 0);
    spinlock_release(&p->lock);
    proc_sched();
}

void gcc_noreturn
proc_sched(void)
{
    spinlock_acquire(&_proc_queue_lock);
    while(!queue_head) {
        spinlock_release(&_proc_queue_lock);
        while(!queue_head) {
            sti();
            pause();
            cli();
        }
        spinlock_acquire(&_proc_queue_lock);
    }

    proc *to_run = queue_head;
    queue_head = queue_head->readynext;
    spinlock_acquire(&to_run->lock);
    spinlock_release(&_proc_queue_lock);
    proc_run(to_run);
}

// Switch to and run a specified process, which must already be locked.
void gcc_noreturn
proc_run(proc *p)
{
<<<<<<< HEAD
  p->state = PROC_RUN;
  cpu *curr = cpu_cur();
  curr->proc = p;
  p->runcpu = curr;
  spinlock_release(&p->lock);
	lcr3(mem_phys(p->pdir));
  trap_return(&p->sv.tf);
=======
    p->state = PROC_RUN;
    cpu *curr = cpu_cur();
    curr->proc = p;
    p->runcpu = curr;
    spinlock_release(&p->lock);
	lcr3(mem_phys(p->pdir));
    trap_return(&p->sv.tf);
>>>>>>> 15dd540f
}

// Yield the current CPU to another ready process.
// Called while handling a timer interrupt.
void gcc_noreturn
proc_yield(trapframe *tf)
{
	proc *curr = proc_cur();
    curr->sv.tf = *tf;
    proc_save(curr, tf, -1);
    proc_ready(curr);
    proc_sched();
}

// Put the current process to sleep by "returning" to its parent process.
// Used both when a process calls the SYS_RET system call explicitly,
// and when a process causes an unhandled trap in user mode.
// The 'entry' parameter is as in proc_save().
void gcc_noreturn
proc_ret(trapframe *tf, int entry)
{
    proc *me = proc_cur();
    proc *parent = me->parent;
    spinlock_acquire(&parent->lock);
    me->state = PROC_STOP;
    proc_save(me, tf, entry);
    if(parent->waitchild == me) {
        parent->waitchild = NULL;
        proc_run(parent);
    }
    spinlock_release(&parent->lock);
    proc_sched();
}

// Helper functions for proc_check()
static void child(int n);
static void grandchild(int n);

static struct procstate child_state;
static char gcc_aligned(16) child_stack[4][PAGESIZE];

static volatile uint32_t pingpong = 0;
static void *recovargs;

void
proc_check(void)
{
	// Spawn 2 child processes, executing on statically allocated stacks.

	int i;
	for (i = 0; i < 4; i++) {
		// Setup register state for child
		uint32_t *esp = (uint32_t*) &child_stack[i][PAGESIZE];
		*--esp = i;	// push argument to child() function
		*--esp = 0;	// fake return address
		child_state.tf.eip = (uint32_t) child;
		child_state.tf.esp = (uint32_t) esp;

		// Use PUT syscall to create each child,
		// but only start the first 2 children for now.
		cprintf("spawning child %d\n", i);
		sys_put(SYS_REGS | (i < 2 ? SYS_START : 0), i, &child_state,
			NULL, NULL, 0);
	}

	// Wait for both children to complete.
	// This should complete without preemptive scheduling
	// when we're running on a 2-processor machine.
	for (i = 0; i < 2; i++) {
		cprintf("waiting for child %d\n", i);
		sys_get(SYS_REGS, i, &child_state, NULL, NULL, 0);
	}
	cprintf("proc_check() 2-child test succeeded\n");

	// (Re)start all four children, and wait for them.
	// This will require preemptive scheduling to complete
	// if we have less than 4 CPUs.
	cprintf("proc_check: spawning 4 children\n");
	for (i = 0; i < 4; i++) {
		cprintf("spawning child %d\n", i);
		sys_put(SYS_START, i, NULL, NULL, NULL, 0);
	}

	// Wait for all 4 children to complete.
	for (i = 0; i < 4; i++)
		sys_get(0, i, NULL, NULL, NULL, 0);
	cprintf("proc_check() 4-child test succeeded\n");

	// Now do a trap handling test using all 4 children -
	// but they'll _think_ they're all child 0!
	// (We'll lose the register state of the other children.)
	i = 0;
	sys_get(SYS_REGS, i, &child_state, NULL, NULL, 0);
		// get child 0's state
	assert(recovargs == NULL);
	do {
		sys_put(SYS_REGS | SYS_START, i, &child_state, NULL, NULL, 0);
		sys_get(SYS_REGS, i, &child_state, NULL, NULL, 0);
		if (recovargs) {	// trap recovery needed
			trap_check_args *args = recovargs;
			cprintf("recover from trap %d\n",
				child_state.tf.trapno);
			child_state.tf.eip = (uint32_t) args->reip;
			args->trapno = child_state.tf.trapno;
		} else
			assert(child_state.tf.trapno == T_SYSCALL);
		i = (i+1) % 4;	// rotate to next child proc
	} while (child_state.tf.trapno != T_SYSCALL);
	assert(recovargs == NULL);

	cprintf("proc_check() trap reflection test succeeded\n");

	cprintf("proc_check() succeeded!\n");
}

static void child(int n)
{
	// Only first 2 children participate in first pingpong test
	if (n < 2) {
		int i;
		for (i = 0; i < 10; i++) {
			cprintf("in child %d count %d\n", n, i);
			while (pingpong != n)
				pause();
			xchg(&pingpong, !pingpong);
		}
		sys_ret();
	}

	// Second test, round-robin pingpong between all 4 children
	int i;
	for (i = 0; i < 10; i++) {
		cprintf("in child %d count %d\n", n, i);
		while (pingpong != n)
			pause();
		xchg(&pingpong, (pingpong + 1) % 4);
	}
	sys_ret();

	// Only "child 0" (or the proc that thinks it's child 0), trap check...
	if (n == 0) {
		assert(recovargs == NULL);
		trap_check(&recovargs);
		assert(recovargs == NULL);
		sys_ret();
	}

	panic("child(): shouldn't have gotten here");
}

static void grandchild(int n)
{
	panic("grandchild(): shouldn't have gotten here");
}
<|MERGE_RESOLUTION|>--- conflicted
+++ resolved
@@ -32,9 +32,8 @@
 {
 	if (!cpu_onboot())
 		return;
-
-    spinlock_init(&_proc_queue_lock);
-    queue_head = NULL;
+  spinlock_init(&_proc_queue_lock);
+  queue_head = NULL;
 }
 
 // Allocate and initialize a new proc as child 'cn' of parent 'p'.
@@ -71,19 +70,19 @@
 void
 proc_ready(proc *p)
 {
-    spinlock_acquire(&_proc_queue_lock);
-    p->state = PROC_READY;
-    p->readynext = NULL;
-    proc *temp = queue_head;
-    if(!temp) {
-        queue_head = p;
-        spinlock_release(&_proc_queue_lock);
-        return;
-    }
-    while(temp->readynext)
-        temp = temp->readynext;
-    temp->readynext = p;
+  spinlock_acquire(&_proc_queue_lock);
+  p->state = PROC_READY;
+  p->readynext = NULL;
+  proc *temp = queue_head;
+  if(!temp) {
+    queue_head = p;
     spinlock_release(&_proc_queue_lock);
+    return;
+  }
+  while(temp->readynext)
+    temp = temp->readynext;
+  temp->readynext = p;
+  spinlock_release(&_proc_queue_lock);
 }
 
 // Save the current process's state before switching to another process.
@@ -96,10 +95,10 @@
 void
 proc_save(proc *p, trapframe *tf, int entry)
 {
-    p->sv.tf = *tf;
-    if(entry == 0)
-        p->sv.tf.eip -= 2;   // move back an instruction because the syscall 
-                             // pushes eip of the NEXT instruction on the tf
+  p->sv.tf = *tf;
+  if(entry == 0)
+    p->sv.tf.eip -= 2;   // move back an instruction because the syscall 
+                         // pushes eip of the NEXT instruction on the tf
 }
 
 // Go to sleep waiting for a given child process to finish running.
@@ -108,40 +107,38 @@
 void gcc_noreturn
 proc_wait(proc *p, proc *cp, trapframe *tf)
 {
-
-    p->state = PROC_WAIT;
-    p->waitchild = cp;
-    proc_save(p, tf, 0);
-    spinlock_release(&p->lock);
-    proc_sched();
+  p->state = PROC_WAIT;
+  p->waitchild = cp;
+  proc_save(p, tf, 0);
+  spinlock_release(&p->lock);
+  proc_sched();
 }
 
 void gcc_noreturn
 proc_sched(void)
 {
+  spinlock_acquire(&_proc_queue_lock);
+  while(!queue_head) {
+    spinlock_release(&_proc_queue_lock);
+    while(!queue_head) {
+      sti();
+      pause();
+      cli();
+    }
     spinlock_acquire(&_proc_queue_lock);
-    while(!queue_head) {
-        spinlock_release(&_proc_queue_lock);
-        while(!queue_head) {
-            sti();
-            pause();
-            cli();
-        }
-        spinlock_acquire(&_proc_queue_lock);
-    }
-
-    proc *to_run = queue_head;
-    queue_head = queue_head->readynext;
-    spinlock_acquire(&to_run->lock);
-    spinlock_release(&_proc_queue_lock);
-    proc_run(to_run);
+  }
+
+  proc *to_run = queue_head;
+  queue_head = queue_head->readynext;
+  spinlock_acquire(&to_run->lock);
+  spinlock_release(&_proc_queue_lock);
+  proc_run(to_run);
 }
 
 // Switch to and run a specified process, which must already be locked.
 void gcc_noreturn
 proc_run(proc *p)
 {
-<<<<<<< HEAD
   p->state = PROC_RUN;
   cpu *curr = cpu_cur();
   curr->proc = p;
@@ -149,15 +146,6 @@
   spinlock_release(&p->lock);
 	lcr3(mem_phys(p->pdir));
   trap_return(&p->sv.tf);
-=======
-    p->state = PROC_RUN;
-    cpu *curr = cpu_cur();
-    curr->proc = p;
-    p->runcpu = curr;
-    spinlock_release(&p->lock);
-	lcr3(mem_phys(p->pdir));
-    trap_return(&p->sv.tf);
->>>>>>> 15dd540f
 }
 
 // Yield the current CPU to another ready process.
@@ -166,10 +154,10 @@
 proc_yield(trapframe *tf)
 {
 	proc *curr = proc_cur();
-    curr->sv.tf = *tf;
-    proc_save(curr, tf, -1);
-    proc_ready(curr);
-    proc_sched();
+  curr->sv.tf = *tf;
+  proc_save(curr, tf, -1);
+  proc_ready(curr);
+  proc_sched();
 }
 
 // Put the current process to sleep by "returning" to its parent process.
@@ -179,17 +167,17 @@
 void gcc_noreturn
 proc_ret(trapframe *tf, int entry)
 {
-    proc *me = proc_cur();
-    proc *parent = me->parent;
-    spinlock_acquire(&parent->lock);
-    me->state = PROC_STOP;
-    proc_save(me, tf, entry);
-    if(parent->waitchild == me) {
-        parent->waitchild = NULL;
-        proc_run(parent);
-    }
-    spinlock_release(&parent->lock);
-    proc_sched();
+  proc *me = proc_cur();
+  proc *parent = me->parent;
+  spinlock_acquire(&parent->lock);
+  me->state = PROC_STOP;
+  proc_save(me, tf, entry);
+  if(parent->waitchild == me) {
+    parent->waitchild = NULL;
+    proc_run(parent);
+  }
+  spinlock_release(&parent->lock);
+  proc_sched();
 }
 
 // Helper functions for proc_check()
